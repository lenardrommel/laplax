"""FSP Laplace on Truncated Sine Regression.

This example demonstrates FSP (Function-Space Prior) Laplace approximation
for regression on a truncated sine function, showing how FSP captures
uncertainty in extrapolation regions.
"""

import inspect

import jax
import jax.numpy as jnp
import matplotlib.pyplot as plt
import numpy as np
import optax
from flax import nnx

from laplax.curv import KernelStructure, create_fsp_posterior
from laplax.util.objective import create_fsp_objective

jax.config.update("jax_enable_x64", True)


# ==============================================================================
# Data Generation
# ==============================================================================


def generate_truncated_sine(key, n_samples=100, feature_dim=1, noise_std=0.1):
    """Generate truncated sine data.

    Generates data from a sine function on [-1, -0.5] U [0.5, 1],
    creating a gap in the middle for extrapolation testing.

    Args:
        key: JAX random key
        n_samples: Number of samples
        feature_dim: Dimensionality of input features
        noise_std: Standard deviation of observation noise

    Returns:
        Tuple of (X, y) arrays
    """
    key1, key2, key3 = jax.random.split(key, num=3)

    # Features: split between two regions
    X1 = jax.random.uniform(
        key1, minval=-1.0, maxval=-0.5, shape=(n_samples // 2, feature_dim)
    )
    X2 = jax.random.uniform(
        key2, minval=0.5, maxval=1.0, shape=(n_samples // 2, feature_dim)
    )
    X = jnp.concatenate([X1, X2], axis=0)

    # Targets: sine function + noise
    eps = noise_std * jax.random.normal(key3, shape=(n_samples,))
    y = jnp.sin(2 * jnp.pi * X.mean(axis=-1)) + eps

    return X, y.reshape(-1, 1)


# ==============================================================================
# Model Definition (Flax NNX)
# ==============================================================================


class MLP(nnx.Module):
    """Simple MLP for regression using Flax NNX."""

    def __init__(self, hidden_dims: list[int], *, rngs: nnx.Rngs):
        """Initialize MLP.

        Args:
            hidden_dims: List of hidden layer dimensions
            rngs: Random number generator
        """
        in_dim = 1  # 1D input

        # Build layers - use attributes to avoid tuple storage issue
        for i, hidden_dim in enumerate(hidden_dims):
            setattr(self, f"hidden_{i}", nnx.Linear(in_dim, hidden_dim, rngs=rngs))
            in_dim = hidden_dim

        # Output layer (single value for regression)
        self.output_layer = nnx.Linear(in_dim, 1, rngs=rngs)
        self.n_hidden = len(hidden_dims)

    def __call__(self, x: jax.Array) -> jax.Array:
        """Forward pass through MLP.

        Args:
            x: Input array of shape (1,) or (batch, 1)

        Returns:
            Prediction output of shape (1,)
        """
        for i in range(self.n_hidden):
            x = jnp.tanh(getattr(self, f"hidden_{i}")(x))
        x = self.output_layer(x)
        return x  # Don't squeeze - keep shape (1,)


def split_model(model: MLP):
    """Split Flax NNX model into function and parameters."""
    graphdef, params = nnx.split(model, nnx.Param)

    def model_fn(x, params):
        """Model function that takes input and parameters."""
        model_copy = nnx.merge(graphdef, params)
        return model_copy(x)

    return model_fn, params


# ==============================================================================
# Training
# ==============================================================================


class NoiseScale(nnx.Module):
    """Trainable noise scale parameter."""

    def __init__(self, initial_value: float = 0.1):
        # Use log scale for better optimization
        self.log_scale = nnx.Param(jnp.log(jnp.array(initial_value)))

    @property
    def scale(self):
        return jnp.exp(self.log_scale.value)


def train_mlp_fsp(
    model,
    noise_scale,
    x_train,
    y_train,
    x_context,
    prior_mean,
    prior_cov_kernel,
    num_epochs=1000,
    learning_rate=0.01,
):
    """Train MLP with FSP objective using create_fsp_objective."""
    # Split model for laplax
    model_fn, params = split_model(model)

    # Create FSP objective using laplax.util.objective
    dataset_size = x_train.shape[0]
    fsp_objective = create_fsp_objective(
        model_fn=model_fn,
        dataset_size=dataset_size,
        prior_mean=prior_mean,
        prior_cov_kernel=prior_cov_kernel,
    )

<<<<<<< HEAD
    update_sig = inspect.signature(model_optimizer.update)
    needs_model_arg = len(update_sig.parameters) > 1
=======
    # Prepare data in expected format
    data = {"input": x_train, "target": y_train}
    context_points = {"context": x_context, "grid": x_context}

    # Create optimizers for params and noise
    optimizer = optax.adam(learning_rate)
    params_opt_state = optimizer.init(params)
    noise_opt_state = optimizer.init(noise_scale.log_scale.value)
>>>>>>> d2ec3b4b

    @jax.jit
    def train_step(params, noise_log_scale, params_opt_state, noise_opt_state):
        """Single training step - JIT compiled for speed."""

        def loss_fn(params, noise_log_scale):
            noise_val = jnp.exp(noise_log_scale)
            return fsp_objective(data, context_points, params, scale=noise_val)

        # Compute gradients w.r.t. both params and noise
        loss, grads = jax.value_and_grad(loss_fn, argnums=(0, 1))(params, noise_log_scale)
        params_grads, noise_grads = grads

        # Update params
        params_updates, params_opt_state = optimizer.update(params_grads, params_opt_state)
        params = optax.apply_updates(params, params_updates)

        # Update noise
        noise_updates, noise_opt_state = optimizer.update(noise_grads, noise_opt_state)
        noise_log_scale = optax.apply_updates(noise_log_scale, noise_updates)

        return params, noise_log_scale, params_opt_state, noise_opt_state, loss

    # Training loop
    noise_log_scale = noise_scale.log_scale.value
    for epoch in range(num_epochs):
        params, noise_log_scale, params_opt_state, noise_opt_state, loss = train_step(
            params, noise_log_scale, params_opt_state, noise_opt_state
        )

        if (epoch + 1) % 200 == 0:
            noise_val = jnp.exp(noise_log_scale)
            print(f"Epoch {epoch + 1}/{num_epochs}, Loss: {loss:.4f}, Noise: {noise_val:.4f}")

    # Update model and noise_scale with trained values
    graphdef, _ = nnx.split(model, nnx.Param)
    model = nnx.merge(graphdef, params)
    noise_scale.log_scale.value = noise_log_scale

    return model, noise_scale


# ==============================================================================
# FSP Posterior with Periodic Kernel
# ==============================================================================


def periodic_kernel(x1, x2, lengthscale=1.0, variance=0.10, period=1.0):
    """Periodic kernel function for periodic data like sine waves.

    k(x1, x2) = variance * exp(-2 * sin^2(π |x1 - x2| / period) / lengthscale^2)
    """
    dist = jnp.sqrt(jnp.sum((x1[:, None, :] - x2[None, :, :]) ** 2, axis=-1))
    sin_term = jnp.sin(jnp.pi * dist / period)
    return variance * jnp.exp(-2 * sin_term**2 / lengthscale**2)


def create_kernel_matrix(x_context, lengthscale=1.0, variance=1.0, period=1.0):
    """Create periodic kernel matrix."""
    K = periodic_kernel(x_context, x_context, lengthscale, variance, period)
    # Add jitter for numerical stability
    K = K + 1e-6 * jnp.eye(K.shape[0])
    return K


# ==============================================================================
# Main Example
# ==============================================================================


def main():
    """Run FSP Laplace on truncated sine regression."""
    print("=" * 70)
    print("FSP Laplace: Truncated Sine Regression")
    print("=" * 70)

    # Generate training data
    print("\n1. Generating truncated sine data...")
    key = jax.random.PRNGKey(42)
    key, data_key = jax.random.split(key)
    X_train, y_train = generate_truncated_sine(
        data_key, n_samples=100, feature_dim=1, noise_std=0.1
    )
    print(f"   Training data shape: X={X_train.shape}, y={y_train.shape}")

    # Set up context points and kernel for FSP training
    x_context = X_train  # Use all training data as context

    lengthscale = 0.5
    variance = 0.10
    period = 2.0 * jnp.pi  # Match sine wave period

    def prior_cov_kernel(x1, x2):
        """Prior covariance kernel for FSP objective."""
        K = periodic_kernel(x1, x2, lengthscale=lengthscale, variance=variance, period=period)
        # Add jitter for numerical stability when computing K(context, context)
        # The objective function will handle this internally
        K = K + 1e-5 * jnp.eye(K.shape[0])
        return K

    # Train model with FSP objective
    print("\n2. Training MLP with FSP objective...")
    key, model_key = jax.random.split(key)
    model = MLP(hidden_dims=[50, 50], rngs=nnx.Rngs(int(model_key[0])))
    noise_scale = NoiseScale(initial_value=0.1)

    # Prior mean for FSP (zero for now)
    prior_mean = jnp.zeros(x_context.shape[0])

    model, noise_scale = train_mlp_fsp(
        model,
        noise_scale,
        X_train,
        y_train,
        x_context,
        prior_mean,
        prior_cov_kernel,
        num_epochs=1000,
        learning_rate=0.01,
    )

    print(f"   Final noise scale: {noise_scale.scale:.4f}")

    # Create FSP posterior
    print("\n3. Computing FSP posterior...")

    def kernel_fn(v):
        """Kernel matrix-vector product."""
        K = create_kernel_matrix(
            x_context, lengthscale=lengthscale, variance=variance, period=period
        )
        return K @ v

    # Compute prior variance
    prior_cov = create_kernel_matrix(
        x_context, lengthscale=lengthscale, variance=variance, period=period
    )
    prior_variance = jnp.diag(prior_cov)

    print(
        f"   Prior variance range: [{prior_variance.min():.4f}, {prior_variance.max():.4f}]"
    )

    # Split model for laplax
    model_fn, trained_params = split_model(model)

    # Create FSP posterior
    posterior = create_fsp_posterior(
        model_fn=model_fn,
        params=trained_params,
        x_context=x_context,
        kernel_structure=KernelStructure.NONE,
        kernel=kernel_fn,
        prior_variance=prior_variance,
        n_chunks=2,
        max_iter=50,
    )

    print(f"   FSP posterior rank: {posterior.rank}")

    # Make predictions with uncertainty
    print("\n4. Making predictions with uncertainty...")

    # Create test grid including extrapolation region
    x_test = jnp.linspace(-1.5, 1.5, 300).reshape(-1, 1)

    # Mean predictions
    mean_preds = jax.vmap(model)(x_test)

    # Sample from posterior
    print("   Sampling from FSP posterior...")
    key, sample_key = jax.random.split(key)
    n_samples = 50
    samples = []

    for i in range(n_samples):
        key, subkey = jax.random.split(key)
        z = jax.random.normal(subkey, (posterior.rank,))
        delta_params = posterior.scale_mv(posterior.state)(z)
        sample_params = jax.tree.map(lambda p, dp: p + dp, trained_params, delta_params)

        sample_preds = jax.vmap(lambda x: model_fn(x, sample_params))(x_test)
        samples.append(sample_preds)

    samples = jnp.stack(samples)
    pred_mean = jnp.mean(samples, axis=0).squeeze()
    pred_std = jnp.std(samples, axis=0).squeeze()

    print(f"   Prediction std range: [{pred_std.min():.3f}, {pred_std.max():.3f}]")

    # Visualize results
    print("\n5. Creating visualizations...")
    fig, axes = plt.subplots(1, 2, figsize=(14, 5))

    # True function for reference
    x_true = jnp.linspace(-1.5, 1.5, 1000)
    y_true = jnp.sin(2 * jnp.pi * x_true)

    # Plot 1: Predictions with uncertainty
    ax = axes[0]
    ax.plot(x_true, y_true, "k--", alpha=0.3, label="True function", linewidth=2)
    ax.scatter(X_train, y_train, c="blue", alpha=0.6, s=30, label="Training data")
    ax.plot(x_test, pred_mean, "r-", label="Posterior mean", linewidth=2)
    ax.fill_between(
        x_test.squeeze(),
        pred_mean - 2 * pred_std,
        pred_mean + 2 * pred_std,
        alpha=0.3,
        color="red",
        label="±2σ (95% CI)",
    )

    # Highlight extrapolation regions
    ax.axvspan(-1.5, -1.0, alpha=0.1, color="gray", label="Extrapolation")
    ax.axvspan(-0.5, 0.5, alpha=0.1, color="gray")
    ax.axvspan(1.0, 1.5, alpha=0.1, color="gray")

    ax.set_xlabel("x")
    ax.set_ylabel("y")
    ax.set_title(f"FSP Laplace Predictions (rank={posterior.rank})", fontweight="bold")
    ax.legend()
    ax.grid(True, alpha=0.3)

    # Plot 2: Uncertainty quantification
    ax = axes[1]
    ax.plot(x_test, pred_std, "b-", linewidth=2, label="Predictive std")
    ax.scatter(X_train, jnp.zeros_like(y_train), c="blue", alpha=0.3, s=20)

    # Highlight extrapolation regions
    ax.axvspan(-1.5, -1.0, alpha=0.1, color="gray", label="Extrapolation")
    ax.axvspan(-0.5, 0.5, alpha=0.1, color="gray")
    ax.axvspan(1.0, 1.5, alpha=0.1, color="gray")

    ax.set_xlabel("x")
    ax.set_ylabel("Predictive standard deviation")
    ax.set_title("Uncertainty Quantification", fontweight="bold")
    ax.legend()
    ax.grid(True, alpha=0.3)

    plt.tight_layout()
    plt.savefig("fsp_sin_regression.png", dpi=150, bbox_inches="tight")
    print("   Saved visualization to 'fsp_sin_regression.png'")

    # Summary
    print("\n" + "=" * 70)
    print("Summary:")
    print("=" * 70)
    print(f"FSP Posterior:")
    print(f"  - Rank: {posterior.rank}")
    print(f"  - Mean prediction std: {pred_std.mean():.4f}")
    print(f"  - Max prediction std: {pred_std.max():.4f}")
    print(f"  - Final noise scale: {noise_scale.scale:.4f}")
    print(
        "\nNote: Uncertainty increases in extrapolation regions ([-1.5,-1] ∪ [-0.5,0.5] ∪ [1,1.5])"
    )
    print("=" * 70)


if __name__ == "__main__":
    main()<|MERGE_RESOLUTION|>--- conflicted
+++ resolved
@@ -152,10 +152,6 @@
         prior_cov_kernel=prior_cov_kernel,
     )
 
-<<<<<<< HEAD
-    update_sig = inspect.signature(model_optimizer.update)
-    needs_model_arg = len(update_sig.parameters) > 1
-=======
     # Prepare data in expected format
     data = {"input": x_train, "target": y_train}
     context_points = {"context": x_context, "grid": x_context}
@@ -164,7 +160,6 @@
     optimizer = optax.adam(learning_rate)
     params_opt_state = optimizer.init(params)
     noise_opt_state = optimizer.init(noise_scale.log_scale.value)
->>>>>>> d2ec3b4b
 
     @jax.jit
     def train_step(params, noise_log_scale, params_opt_state, noise_opt_state):
@@ -175,11 +170,15 @@
             return fsp_objective(data, context_points, params, scale=noise_val)
 
         # Compute gradients w.r.t. both params and noise
-        loss, grads = jax.value_and_grad(loss_fn, argnums=(0, 1))(params, noise_log_scale)
+        loss, grads = jax.value_and_grad(loss_fn, argnums=(0, 1))(
+            params, noise_log_scale
+        )
         params_grads, noise_grads = grads
 
         # Update params
-        params_updates, params_opt_state = optimizer.update(params_grads, params_opt_state)
+        params_updates, params_opt_state = optimizer.update(
+            params_grads, params_opt_state
+        )
         params = optax.apply_updates(params, params_updates)
 
         # Update noise
@@ -197,7 +196,9 @@
 
         if (epoch + 1) % 200 == 0:
             noise_val = jnp.exp(noise_log_scale)
-            print(f"Epoch {epoch + 1}/{num_epochs}, Loss: {loss:.4f}, Noise: {noise_val:.4f}")
+            print(
+                f"Epoch {epoch + 1}/{num_epochs}, Loss: {loss:.4f}, Noise: {noise_val:.4f}"
+            )
 
     # Update model and noise_scale with trained values
     graphdef, _ = nnx.split(model, nnx.Param)
@@ -259,7 +260,9 @@
 
     def prior_cov_kernel(x1, x2):
         """Prior covariance kernel for FSP objective."""
-        K = periodic_kernel(x1, x2, lengthscale=lengthscale, variance=variance, period=period)
+        K = periodic_kernel(
+            x1, x2, lengthscale=lengthscale, variance=variance, period=period
+        )
         # Add jitter for numerical stability when computing K(context, context)
         # The objective function will handle this internally
         K = K + 1e-5 * jnp.eye(K.shape[0])
