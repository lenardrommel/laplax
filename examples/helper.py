import jax
import jax.numpy as jnp
import numpy as np
from jax import random
from flax import nnx
import laplax

jax.config.update("jax_enable_x64", True)


class DataLoader:
    """Simple dataloader."""

    def __init__(self, X, y, batch_size, *, shuffle=True) -> None:
        self.X = X
        self.y = y
        self.batch_size = batch_size
        self.shuffle = shuffle
        self.dataset_size = X.shape[0]
        self.indices = np.arange(self.dataset_size)
        self.rng = np.random.default_rng(seed=0)

    def __iter__(self):
        if self.shuffle:
            self.rng.shuffle(self.indices)
        self.current_idx = 0
        return self

    def __next__(self):
        if self.current_idx >= self.dataset_size:
            raise StopIteration

        start_idx = self.current_idx
        end_idx = start_idx + self.batch_size
        batch_indices = self.indices[start_idx:end_idx]
        self.current_idx = end_idx

        return self.X[batch_indices], self.y[batch_indices]


DEFAULT_INTERVALS = [
    (0, 2),
    (4, 5),
    (6, 8),
]


# Function to create the sinusoid dataset
def get_sinusoid_example(
    num_train_data: int = 150,
    num_valid_data: int = 50,
    num_test_data: int = 100,
    sigma_noise: float = 0.3,
    sinus_factor: float = 1.0,
    intervals: list[tuple[float, float]] = DEFAULT_INTERVALS,
    test_interval: tuple[float, float] = (0.0, 8.0),
    rng_key=None,
    dtype=jnp.float32,
) -> tuple[
    jnp.ndarray, jnp.ndarray, jnp.ndarray, jnp.ndarray, jnp.ndarray, jnp.ndarray
]:
    """Generate a sinusoid dataset.

    Args:
        num_train_data: Number of training data points.
        num_valid_data: Number of validation data points.
        num_test_data: Number of test data points.
        sigma_noise: Standard deviation of the noise.
<<<<<<< HEAD
        intervals: List of tuples containing the intervals for random data generation.
=======
        sinus_factor: Factor to multiply the sinus input with.
        intervals: List of (min, max) tuples defining intervals for train/valid data.
        test_interval: (min, max) tuple defining interval for test data.
>>>>>>> 10c4308e
        rng_key: Random number generator key.
        dtype: Data type for the generated arrays.

    Returns:
        X_train: Training input data.
        y_train: Training target data.
        X_valid: Validation input data.
        y_valid: Validation target data.
<<<<<<< HEAD
        X_test: Testing input data.
        y_test: Testing target data.
    """
    if rng_key is None:
        rng_key = random.PRNGKey(0)

    # Check if float64 is supported when requested
    if dtype == jnp.float64:
        from jax import config

        if not config.read("jax_enable_x64"):
            import warnings

            warnings.warn(
                "float64 requested but JAX float64 support is not enabled. "
                "Use jax.config.update('jax_enable_x64', True) to enable. "
                "Falling back to float32."
            )
            dtype = jnp.float32
=======
        X_test: Test input data.
        y_test: Test target data.
    """
    if rng_key is None:
        rng_key = random.key(0)
>>>>>>> 10c4308e

    # Split RNG key for reproducibility
    (
        rng_key,
        rng_x_train,
        rng_x_valid,
        rng_noise_train,
        rng_noise_valid,
        rng_noise_test,
    ) = random.split(rng_key, 6)

    # Convert intervals to array with appropriate dtype
    tuples_as_array = jnp.asarray(intervals, dtype=dtype)

    def f(key):
        key1, key2 = random.split(key, 2)
        interval = random.choice(key1, tuples_as_array, axis=0)
        x = random.uniform(key2, minval=interval[0], maxval=interval[1])
        return jnp.asarray(x, dtype=dtype)

    # Generate random training data
    X_train = jnp.asarray(
        (jax.vmap(f)(random.split(rng_x_train, num_train_data))).reshape(-1, 1),
        dtype=dtype,
    )
    noise = jnp.asarray(
        random.normal(rng_noise_train, X_train.shape) * sigma_noise, dtype=dtype
    )
<<<<<<< HEAD
    y_train = jnp.asarray(jnp.sin(X_train) + noise, dtype=dtype)
=======
    noise = random.normal(rng_noise_train, X_train.shape) * sigma_noise
    y_train = jnp.sin(X_train * sinus_factor) + noise
>>>>>>> 10c4308e

    # Generate calibration data
    X_valid = jnp.asarray(
        (jax.vmap(f)(random.split(rng_x_valid, num_valid_data))).reshape(-1, 1),
        dtype=dtype,
    )
<<<<<<< HEAD
    noise = jnp.asarray(
        random.normal(rng_noise_valid, X_valid.shape) * sigma_noise, dtype=dtype
    )
    y_valid = jnp.asarray(jnp.sin(X_valid) + noise, dtype=dtype)

    # Generate testing data
    X_test = jnp.asarray(
        jnp.linspace(0.0, 8.0, num_test_data).reshape(-1, 1), dtype=dtype
    )
    noise = jnp.asarray(
        random.normal(rng_noise_test, X_test.shape) * sigma_noise, dtype=dtype
    )
    y_test = jnp.asarray(jnp.sin(X_test) + noise, dtype=dtype)

    return X_train, y_train, X_valid, y_valid, X_test, y_test


# =======================================================================================
# # FSP Laplace approximation
# =======================================================================================
def _create_kernel_fn(lengthscale=2.6, output_scale=1.0, noise_variance=0.10):
    kernel = MaternKernel(lengthscale=lengthscale)
    # kernel = Periodic(lengthscale=lengthscale)
    prior_arguments = {"prior_prec": output_scale, "noise_variance": noise_variance}

    def kernel_fn(x, y=None, output_scale=output_scale, noise_variance=noise_variance):
        if y is None:
            y = x
        K = build_covariance_matrix(kernel, x, y) + 1e-4 * jnp.eye(x.shape[0])
        K = jnp.exp(output_scale) ** 2 * (K + noise_variance**2 * jnp.eye(K.shape[0]))
        return K  # (K + K.T) / 2.0

    return kernel_fn, prior_arguments


def euclidean_distance(x, y):
    r"""Compute the euclidean distance between a pair of inputs.

    Args:
        x (Float[Array, " D"]): First input.
        y (Float[Array, " D"]): Second input.

    Returns
    -------
        ScalarFloat: The euclidean distance between the inputs.
    """
    return jnp.sqrt(jnp.maximum(jnp.sum((x - y) ** 2), 1e-36))


class RBFKernel:
    def __init__(self, lengthscale=2.60):
        self.lengthscale = lengthscale

    def __call__(self, x, y: jax.Array | None = None) -> jax.Array:
        """Compute RBF kernel between individual points"""
        if y is None:
            y = x

        sq_dist = jnp.sum((x - y) ** 2)

        return jnp.exp(-0.5 * sq_dist / self.lengthscale**2)


class MaternKernel:
    def __init__(self, lengthscale=2.60, nu=1.5):
        self.lengthscale = lengthscale
        self.nu = nu

    def __call__(self, x, y: jax.Array | None = None) -> jax.Array:
        if y is None:
            y = x
        x = x / self.lengthscale
        y = y / self.lengthscale
        tau = euclidean_distance(x, y)
        K = (1.0 + jnp.sqrt(5.0) * tau + 5.0 / 3.0 * jnp.square(tau)) * jnp.exp(
            -jnp.sqrt(5.0) * tau
        )
        return K.squeeze()


class Periodic:
    def __init__(self, lengthscale=6.60, period=260.0):
        self.lengthscale = lengthscale
        self.period = period

    def __call__(self, x, y: jax.Array | None = None) -> jax.Array:
        if y is None:
            y = x

        sine_squared = (jnp.sin(jnp.pi * (x - y) / self.period) / self.lengthscale) ** 2
        K = jnp.exp(-0.5 * jnp.sum(sine_squared, axis=0))
        return K.squeeze()


class L2InnerProductKernel:
    def __init__(self, bias=1e-4):
        self.bias = bias

    def __call__(self, x1: jax.Array, x2: jax.Array | None = None) -> jax.Array:
        """Compute L² inner product kernel between x1 and x2."""
        if x2 is None:
            x2 = x1

        return jnp.sum(x1 * x2) + self.bias


def build_covariance_matrix(kernel, X1, X2):
    """Build covariance matrix in a JAX-compatible way using vmap."""

    def kernel_row(x1):
        return jax.vmap(lambda x2: kernel(x1, x2))(X2)

    return jax.vmap(kernel_row)(X1)


def gp_regression(
    x_train,
    y_train,
    x_test,
    kernel_name="rbf",
    kernel_params={"lengthscale": 2.60},
    noise_variance=1e-2,
):
    """Gaussian process regression.
    Args:
        x_train: Training input data.
        y_train: Training target data.
        x_test: Testing input data.
        kernel_name: Kernel to use for the covariance matrix.
        noise_variance: Variance of the noise.
    Returns:

        mu
        cov_star: Covariance matrix for the test data.
        kernel_fn: Function to compute the covariance matrix.
    """  # noqa: D205, D415
    if kernel_name == "rbf":
        kernel = RBFKernel(**kernel_params)
    elif kernel_name == "l2":
        kernel = L2InnerProductKernel(**kernel_params)
    else:
        raise ValueError(f"Unknown kernel: {kernel_name}")

    K = build_covariance_matrix(kernel, x_train, x_train)

    K_noise = K + noise_variance * jnp.eye(K.shape[0])

    alpha = jnp.linalg.solve(K_noise, y_train)

    K_star = build_covariance_matrix(kernel, x_test, x_train)

    mu_star = K_star @ alpha

    K_ss = build_covariance_matrix(kernel, x_test, x_test)
    v = jnp.linalg.solve(K_noise, K_star.T)
    cov_star = K_ss - K_star @ v

    return (
        jnp.array(mu_star),
        jnp.array(cov_star),
        lambda x, y, sigma=1e-4: build_covariance_matrix(kernel, x, y)
        + sigma * jnp.eye(x.shape[0]),
    )

=======
    noise = random.normal(rng_noise_valid, X_valid.shape) * sigma_noise
    y_valid = jnp.sin(X_valid * sinus_factor) + noise

    # Generate testing data
    X_test = jnp.linspace(test_interval[0], test_interval[1], num_test_data).reshape(
        -1, 1
    )
    noise = random.normal(rng_noise_test, X_test.shape) * sigma_noise
    y_test = jnp.sin(X_test * sinus_factor) + noise
>>>>>>> 10c4308e

def to_float64(model):
    graph_def, params = nnx.split(model)
    params = laplax.util.tree.to_dtype(params, jnp.float64)
    return nnx.merge(graph_def, params)<|MERGE_RESOLUTION|>--- conflicted
+++ resolved
@@ -2,10 +2,6 @@
 import jax.numpy as jnp
 import numpy as np
 from jax import random
-from flax import nnx
-import laplax
-
-jax.config.update("jax_enable_x64", True)
 
 
 class DataLoader:
@@ -55,7 +51,6 @@
     intervals: list[tuple[float, float]] = DEFAULT_INTERVALS,
     test_interval: tuple[float, float] = (0.0, 8.0),
     rng_key=None,
-    dtype=jnp.float32,
 ) -> tuple[
     jnp.ndarray, jnp.ndarray, jnp.ndarray, jnp.ndarray, jnp.ndarray, jnp.ndarray
 ]:
@@ -66,48 +61,21 @@
         num_valid_data: Number of validation data points.
         num_test_data: Number of test data points.
         sigma_noise: Standard deviation of the noise.
-<<<<<<< HEAD
-        intervals: List of tuples containing the intervals for random data generation.
-=======
         sinus_factor: Factor to multiply the sinus input with.
         intervals: List of (min, max) tuples defining intervals for train/valid data.
         test_interval: (min, max) tuple defining interval for test data.
->>>>>>> 10c4308e
         rng_key: Random number generator key.
-        dtype: Data type for the generated arrays.
 
     Returns:
         X_train: Training input data.
         y_train: Training target data.
         X_valid: Validation input data.
         y_valid: Validation target data.
-<<<<<<< HEAD
-        X_test: Testing input data.
-        y_test: Testing target data.
-    """
-    if rng_key is None:
-        rng_key = random.PRNGKey(0)
-
-    # Check if float64 is supported when requested
-    if dtype == jnp.float64:
-        from jax import config
-
-        if not config.read("jax_enable_x64"):
-            import warnings
-
-            warnings.warn(
-                "float64 requested but JAX float64 support is not enabled. "
-                "Use jax.config.update('jax_enable_x64', True) to enable. "
-                "Falling back to float32."
-            )
-            dtype = jnp.float32
-=======
         X_test: Test input data.
         y_test: Test target data.
     """
     if rng_key is None:
         rng_key = random.key(0)
->>>>>>> 10c4308e
 
     # Split RNG key for reproducibility
     (
@@ -119,201 +87,25 @@
         rng_noise_test,
     ) = random.split(rng_key, 6)
 
-    # Convert intervals to array with appropriate dtype
-    tuples_as_array = jnp.asarray(intervals, dtype=dtype)
+    tuples_as_array = jnp.asarray(intervals)
 
     def f(key):
-        key1, key2 = random.split(key, 2)
-        interval = random.choice(key1, tuples_as_array, axis=0)
-        x = random.uniform(key2, minval=interval[0], maxval=interval[1])
-        return jnp.asarray(x, dtype=dtype)
+        key1, key2 = jax.random.split(key, 2)
+        interval = jax.random.choice(key1, tuples_as_array, axis=0)
+        x = jax.random.uniform(key2, minval=interval[0], maxval=interval[1])
+        return x
 
     # Generate random training data
-    X_train = jnp.asarray(
-        (jax.vmap(f)(random.split(rng_x_train, num_train_data))).reshape(-1, 1),
-        dtype=dtype,
+    X_train = (jax.vmap(f)(jax.random.split(rng_x_train, num_train_data))).reshape(
+        -1, 1
     )
-    noise = jnp.asarray(
-        random.normal(rng_noise_train, X_train.shape) * sigma_noise, dtype=dtype
-    )
-<<<<<<< HEAD
-    y_train = jnp.asarray(jnp.sin(X_train) + noise, dtype=dtype)
-=======
     noise = random.normal(rng_noise_train, X_train.shape) * sigma_noise
     y_train = jnp.sin(X_train * sinus_factor) + noise
->>>>>>> 10c4308e
 
     # Generate calibration data
-    X_valid = jnp.asarray(
-        (jax.vmap(f)(random.split(rng_x_valid, num_valid_data))).reshape(-1, 1),
-        dtype=dtype,
+    X_valid = (jax.vmap(f)(jax.random.split(rng_x_valid, num_valid_data))).reshape(
+        -1, 1
     )
-<<<<<<< HEAD
-    noise = jnp.asarray(
-        random.normal(rng_noise_valid, X_valid.shape) * sigma_noise, dtype=dtype
-    )
-    y_valid = jnp.asarray(jnp.sin(X_valid) + noise, dtype=dtype)
-
-    # Generate testing data
-    X_test = jnp.asarray(
-        jnp.linspace(0.0, 8.0, num_test_data).reshape(-1, 1), dtype=dtype
-    )
-    noise = jnp.asarray(
-        random.normal(rng_noise_test, X_test.shape) * sigma_noise, dtype=dtype
-    )
-    y_test = jnp.asarray(jnp.sin(X_test) + noise, dtype=dtype)
-
-    return X_train, y_train, X_valid, y_valid, X_test, y_test
-
-
-# =======================================================================================
-# # FSP Laplace approximation
-# =======================================================================================
-def _create_kernel_fn(lengthscale=2.6, output_scale=1.0, noise_variance=0.10):
-    kernel = MaternKernel(lengthscale=lengthscale)
-    # kernel = Periodic(lengthscale=lengthscale)
-    prior_arguments = {"prior_prec": output_scale, "noise_variance": noise_variance}
-
-    def kernel_fn(x, y=None, output_scale=output_scale, noise_variance=noise_variance):
-        if y is None:
-            y = x
-        K = build_covariance_matrix(kernel, x, y) + 1e-4 * jnp.eye(x.shape[0])
-        K = jnp.exp(output_scale) ** 2 * (K + noise_variance**2 * jnp.eye(K.shape[0]))
-        return K  # (K + K.T) / 2.0
-
-    return kernel_fn, prior_arguments
-
-
-def euclidean_distance(x, y):
-    r"""Compute the euclidean distance between a pair of inputs.
-
-    Args:
-        x (Float[Array, " D"]): First input.
-        y (Float[Array, " D"]): Second input.
-
-    Returns
-    -------
-        ScalarFloat: The euclidean distance between the inputs.
-    """
-    return jnp.sqrt(jnp.maximum(jnp.sum((x - y) ** 2), 1e-36))
-
-
-class RBFKernel:
-    def __init__(self, lengthscale=2.60):
-        self.lengthscale = lengthscale
-
-    def __call__(self, x, y: jax.Array | None = None) -> jax.Array:
-        """Compute RBF kernel between individual points"""
-        if y is None:
-            y = x
-
-        sq_dist = jnp.sum((x - y) ** 2)
-
-        return jnp.exp(-0.5 * sq_dist / self.lengthscale**2)
-
-
-class MaternKernel:
-    def __init__(self, lengthscale=2.60, nu=1.5):
-        self.lengthscale = lengthscale
-        self.nu = nu
-
-    def __call__(self, x, y: jax.Array | None = None) -> jax.Array:
-        if y is None:
-            y = x
-        x = x / self.lengthscale
-        y = y / self.lengthscale
-        tau = euclidean_distance(x, y)
-        K = (1.0 + jnp.sqrt(5.0) * tau + 5.0 / 3.0 * jnp.square(tau)) * jnp.exp(
-            -jnp.sqrt(5.0) * tau
-        )
-        return K.squeeze()
-
-
-class Periodic:
-    def __init__(self, lengthscale=6.60, period=260.0):
-        self.lengthscale = lengthscale
-        self.period = period
-
-    def __call__(self, x, y: jax.Array | None = None) -> jax.Array:
-        if y is None:
-            y = x
-
-        sine_squared = (jnp.sin(jnp.pi * (x - y) / self.period) / self.lengthscale) ** 2
-        K = jnp.exp(-0.5 * jnp.sum(sine_squared, axis=0))
-        return K.squeeze()
-
-
-class L2InnerProductKernel:
-    def __init__(self, bias=1e-4):
-        self.bias = bias
-
-    def __call__(self, x1: jax.Array, x2: jax.Array | None = None) -> jax.Array:
-        """Compute L² inner product kernel between x1 and x2."""
-        if x2 is None:
-            x2 = x1
-
-        return jnp.sum(x1 * x2) + self.bias
-
-
-def build_covariance_matrix(kernel, X1, X2):
-    """Build covariance matrix in a JAX-compatible way using vmap."""
-
-    def kernel_row(x1):
-        return jax.vmap(lambda x2: kernel(x1, x2))(X2)
-
-    return jax.vmap(kernel_row)(X1)
-
-
-def gp_regression(
-    x_train,
-    y_train,
-    x_test,
-    kernel_name="rbf",
-    kernel_params={"lengthscale": 2.60},
-    noise_variance=1e-2,
-):
-    """Gaussian process regression.
-    Args:
-        x_train: Training input data.
-        y_train: Training target data.
-        x_test: Testing input data.
-        kernel_name: Kernel to use for the covariance matrix.
-        noise_variance: Variance of the noise.
-    Returns:
-
-        mu
-        cov_star: Covariance matrix for the test data.
-        kernel_fn: Function to compute the covariance matrix.
-    """  # noqa: D205, D415
-    if kernel_name == "rbf":
-        kernel = RBFKernel(**kernel_params)
-    elif kernel_name == "l2":
-        kernel = L2InnerProductKernel(**kernel_params)
-    else:
-        raise ValueError(f"Unknown kernel: {kernel_name}")
-
-    K = build_covariance_matrix(kernel, x_train, x_train)
-
-    K_noise = K + noise_variance * jnp.eye(K.shape[0])
-
-    alpha = jnp.linalg.solve(K_noise, y_train)
-
-    K_star = build_covariance_matrix(kernel, x_test, x_train)
-
-    mu_star = K_star @ alpha
-
-    K_ss = build_covariance_matrix(kernel, x_test, x_test)
-    v = jnp.linalg.solve(K_noise, K_star.T)
-    cov_star = K_ss - K_star @ v
-
-    return (
-        jnp.array(mu_star),
-        jnp.array(cov_star),
-        lambda x, y, sigma=1e-4: build_covariance_matrix(kernel, x, y)
-        + sigma * jnp.eye(x.shape[0]),
-    )
-
-=======
     noise = random.normal(rng_noise_valid, X_valid.shape) * sigma_noise
     y_valid = jnp.sin(X_valid * sinus_factor) + noise
 
@@ -323,9 +115,5 @@
     )
     noise = random.normal(rng_noise_test, X_test.shape) * sigma_noise
     y_test = jnp.sin(X_test * sinus_factor) + noise
->>>>>>> 10c4308e
 
-def to_float64(model):
-    graph_def, params = nnx.split(model)
-    params = laplax.util.tree.to_dtype(params, jnp.float64)
-    return nnx.merge(graph_def, params)+    return X_train, y_train, X_valid, y_valid, X_test, y_test