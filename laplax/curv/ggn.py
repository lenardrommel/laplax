"""Generalized Gauss-Newton matrix-vector product and loss hessian."""

from collections.abc import Callable

import jax
from jax import numpy as jnp

from laplax.curv.hessian import hvp
from laplax.enums import LossFn
from laplax.types import (
    Array,
    Data,
    Float,
    Int,
    Kwargs,
    ModelFn,
    Num,
    Params,
    PredArray,
    TargetArray,
)
from laplax.util.flatten import flatten_function
from laplax.util.tree import mul


def _binary_cross_entropy_hessian_mv(
    jv: PredArray,
    pred: PredArray,
    **kwargs: Kwargs,
) -> Num[Array, "..."]:
    r"""Compute the Hessian-vector product for the binary cross-entropy loss.

    This calculation uses the predicted sigmoid probabilities to compute the
    1x1 Hessian. The result is the product of the predicted probabilities for the
    positive and the negative class.

    Mathematically, the Hessian-vector product is computed as:

    $$
    H \cdot jv = p(1-p) \cdot jv,
    $$

    where $p = \text{sigmoid}(\text{pred})$.

    Args:
        jv: Vector to multiply with the Hessian.
        pred: Model predictions (logits).
        **kwargs: Additional arguments (ignored).

    Returns:
        Hessian-vector product for cross-entropy loss.
    """
    del kwargs
    prob = jax.nn.sigmoid(pred)
    return prob * (1 - prob) * jv


def _cross_entropy_hessian_mv(
    jv: PredArray,
    pred: PredArray,
    **kwargs: Kwargs,
) -> Num[Array, "..."]:
    r"""Compute the Hessian-vector product for the cross-entropy loss.

    This calculation uses the predicted softmax probabilities to compute the
    diagonal and off-diagonal components of the Hessian. The result is the difference
    between the diagonal contribution and the off-diagonal contribution of the Hessian.

    Mathematically, the Hessian-vector product is computed as:

    $$
    H \cdot jv = \text{diag}(p) \cdot jv - p \cdot (p^\top \cdot jv),
    $$

    where $p = \text{softmax}(\text{pred})$.

    Args:
        jv: Vector to multiply with the Hessian.
        pred: Model predictions (logits).
        **kwargs: Additional arguments (ignored).

    Returns:
        Hessian-vector product for cross-entropy loss.
    """
    del kwargs
    prob = jax.nn.softmax(pred)
    off_diag_jv = prob * (prob.reshape(1, -1) @ jv)
    diag_jv = prob * jv
    return diag_jv - off_diag_jv


def _mse_hessian_mv(
    jv: PredArray,
    **kwargs: Kwargs,
) -> PredArray:
    r"""Compute the Hessian-vector product for mean squared error loss.

    The Hessian of the mean squared error loss is a constant diagonal matrix with
    2 along the diagonal. Thus, the Hessian-vector product is simply 2 times the
    input vector.

    Mathematically, the Hessian-vector product is computed as:

    $$
    H \cdot jv = 2 \cdot jv,
    $$

    Args:
        jv: Vector to multiply with the Hessian.
        **kwargs: Additional arguments (ignored).

    Returns:
        Hessian-vector product for MSE loss.
    """
    del kwargs
    return 2 * jv


def create_loss_hessian_mv(
    loss_fn: LossFn
    | str
    | Callable[[PredArray, TargetArray], Num[Array, "..."]]
    | None,
    **kwargs: Kwargs,
) -> Callable:
    r"""Create a function to compute the Hessian-vector product for a specified loss fn.

    For predefined loss functions like cross-entropy and mean squared error, the
    function computes their corresponding Hessian-vector products using efficient
    formulations. For custom loss functions, the Hessian-vector product is computed via
    automatic differentiation.

    Args:
        loss_fn: Loss function to compute the Hessian-vector product for. Supported
            options are:

            - `LossFn.BINARY_CROSS_ENTROPY` for binary cross-entropy loss.
            - `LossFn.CROSS_ENTROPY` for cross-entropy loss.
            - `LossFn.MSE` for mean squared error loss.
            - `LossFn.NONE` for no loss.
            - A custom callable loss function that takes predictions and targets.

        **kwargs: Unused keyword arguments.

    Returns:
        A function that computes the Hessian-vector product for the given loss function.

    Raises:
        ValueError: When `loss_fn` is `None`.
        ValueError: When an unsupported loss function (not of type: `Callable`)is
            provided.
    """
    del kwargs

    if loss_fn is None:
        msg = "loss_fn cannot be None"
        raise ValueError(msg)

    if loss_fn == LossFn.BINARY_CROSS_ENTROPY:
        return _binary_cross_entropy_hessian_mv

    if loss_fn == LossFn.CROSS_ENTROPY:
        return _cross_entropy_hessian_mv

    if loss_fn == LossFn.MSE:
        return _mse_hessian_mv

    if loss_fn == LossFn.NONE:

<<<<<<< HEAD
        def _identity(jv, pred, target, **kwargs):
=======
        def _identity(
            jv: PredArray,
            pred: PredArray,
            target: TargetArray,
            **kwargs,
        ) -> Num[Array, "..."]:
>>>>>>> 10c4308e
            del pred, target, kwargs
            return jv

        return _identity

    if isinstance(loss_fn, Callable):

        def custom_hessian_mv(
            jv: PredArray,
            pred: PredArray,
            target: TargetArray,
            **kwargs,
        ) -> Num[Array, "..."]:
            del kwargs

            def loss_fn_local(p):
                return loss_fn(p, target)

            return hvp(loss_fn_local, pred, jv)

        return custom_hessian_mv

    msg = "unsupported loss function provided"
    raise ValueError(msg)


# -----------------------------------------------------------------------------------
# GGN Matrix-vector product factories
# -----------------------------------------------------------------------------------


def create_ggn_mv_without_data(
    model_fn: ModelFn,
    params: Params,
    loss_fn: LossFn | str | Callable | None,
    factor: Float,
    *,
    vmap_over_data: bool = True,
    loss_hessian_mv: Callable | None = None,
) -> Callable[[Params, Data], Params]:
    r"""Create Generalized Gauss-Newton (GGN) matrix-vector productwithout fixed data.

    The GGN matrix is computed using the Jacobian of the model and the Hessian of the
    loss function. The resulting product is given by:

    $$
    \text{factor} \cdot \sum_i J_i^\top \nabla^2_{f(x_i, \theta), f(x_i, \theta)}
    \mathcal{L}(f(x_i, \theta), y_i) J_i \cdot v
    $$

    where $J_i$ is the Jacobian of the model at data point $i$, $H_{L, i}$ is the
    Hessian of the loss, and $v$ is the vector. The `factor` is a scaling factor that
    is used to scale the GGN matrix.

    This function computes the above expression efficiently without hardcoding the
    dataset, making it suitable for distributed or batched computations.

    Args:
        model_fn: The model's forward pass function.
        params: Model parameters.
        loss_fn: Loss function to use for the GGN computation.
        factor: Scaling factor for the GGN computation.
        vmap_over_data: Whether to vmap over the data. Defaults to True.
        loss_hessian_mv: The loss Hessian matrix-vector product.

    Returns:
        A function that takes a vector and a batch of data, and computes the GGN
        matrix-vector product.

    Note:
        The function assumes as a default that the data has a batch dimension.

    """
    # Create loss Hessian-vector product
    loss_hessian_mv = loss_hessian_mv or create_loss_hessian_mv(loss_fn)

    if vmap_over_data:
        loss_hessian_mv = jax.vmap(loss_hessian_mv)

    def ggn_mv(vec, data):
        # Step 1: Single jvp for entire batch, if vmap_over_data is True
        def fwd(p):
            if vmap_over_data:
                return jax.vmap(lambda x: model_fn(input=x, params=p))(data["input"])
            return model_fn(input=data["input"], params=p)

        # Step 2: Linearize the forward pass
        z, jvp = jax.linearize(fwd, params)

        # Step 3: Compute J^T H J v
        HJv = loss_hessian_mv(jvp(vec), pred=z, target=data["target"])

        # Step 4: Compute the GGN vector
        arr = jax.linear_transpose(jvp, vec)(HJv)[0]

        return mul(factor, arr)

    return ggn_mv


def create_fsp_ggn_mv(
    model_fn: ModelFn,
    params: Params,
    M: PredArray,
    *,
    has_batch: bool = False,
    loss_hessian_mv: Callable[[PredArray, PredArray], Num[Array, "..."]] | None = None,
) -> Callable[[Params, Data], Params]:
    r"""Implements the FSP-Laplace equation (3.8) from the paper:

    Λ = Σ† w⋆ − Σ_{i=1}^n Jw⋆(x(i))⊤ L(i) w⋆ Jw⋆(x(i)).

    Where:
    - Λ is the FSP-Laplace matrix,
    - Σ† is the pseudo-inverse of the covariance matrix Σ,
    - w⋆ represents the optimal weights,
    - Jw⋆(x(i)) is the Jacobian of the model with respect to the weights at input x(i),
    - L(i) w⋆ is the loss Hessian at the optimal weights for the i-th data point.

    This equation describes the FSP-Laplace approximation for the Generalized Gauss-Newton
    matrix in the context of Bayesian deep learning.
    """  # noqa: D415
    _u, _s, _ = jnp.linalg.svd(M, full_matrices=False)
    tol = jnp.finfo(M.dtype).eps ** 2
    s = _s[_s > tol]
    u = _u[:, : s.size]

    if has_batch:
        msg = (
            "FSP GGN MV is not implemented for batched data. "
            "Please set has_batch=False."
        )
        raise NotImplementedError(msg)

    def identity_loss_hessian_mv(v, pred=None, target=None):
        return v

    ggn_mv = create_ggn_mv_without_data(
        model_fn=model_fn,
        params=params,
        loss_fn=LossFn.NONE,  # Placeholder - we're providing custom loss_hessian_mv
        factor=1.0,
        has_batch=has_batch,
        loss_hessian_mv=identity_loss_hessian_mv,
    )

    ggn_mv_wrapped = flatten_function(ggn_mv, layout=params)

    def fsp_ggn_mv(data):
        return jnp.diag(s**2) + u.T @ jax.vmap(
            ggn_mv_wrapped, in_axes=(-1, None), out_axes=-1
        )(u, data)

    return fsp_ggn_mv


def create_ggn_mv(
    model_fn: ModelFn,
    params: Params,
    data: Data,
    loss_fn: LossFn | str | Callable | None = None,
    *,
    num_curv_samples: Int | None = None,
    num_total_samples: Int | None = None,
    vmap_over_data: bool = True,
    loss_hessian_mv: Callable | None = None,
) -> Callable[[Params], Params]:
    r"""Computes the Generalized Gauss-Newton (GGN) matrix-vector product with data.

    The GGN matrix is computed using the Jacobian of the model and the Hessian of the
    loss function. For a given dataset, the GGN matrix-vector product is computed as:

    $$
    G(\theta) = \text{factor} \sum_{i=1}^N J_i^\top \nabla^2_{f(x_i, \theta), f(x_i,
    \theta)} \mathcal{L}_i(f(x_i, \theta), y_i) J_i \cdot v
    $$

    where $J_i$ is the Jacobian of the model for the $i$-th data point, $\nabla^2_{
    f(x, \theta), f(x, \theta)}\mathcal{L}_i(f(x_i, \theta), y_i)$ is the Hessian of
    the loss for the $i$-th data point, and $N$ is the number of data points. The
    `factor` is a scaling factor that is used to scale the GGN matrix.

    This function hardcodes the dataset, making it ideal for scenarios where the dataset
    remains fixed.

    Args:
        model_fn: The model's forward pass function.
        params: Model parameters.
        data: A batch of input and target data.
        loss_fn: Loss function to use for the GGN computation.
        num_curv_samples: Number of samples used to calculate the GGN. Defaults to None,
            in which case it is inferred from `data` as its batch size. Note that for
            losses that contain sums even for a single input (e.g., pixel-wise semantic
            segmentation losses, this number is _not_ the batch size.
        num_total_samples: Number of total samples the model was trained on. See the
            remark in `num_ggn_samples`'s description. Defaults to None, in which case
            it is set to equal `num_ggn_samples`.
        vmap_over_data: Whether to vmap over the data. Defaults to True.
        loss_hessian_mv: The loss Hessian matrix-vector product. If not provided, it is
            computed using the `loss_fn`.

    Returns:
        A function that takes a vector and computes the GGN matrix-vector product for
            the given data.

    Raises:
        ValueError: If both `loss_fn` and `loss_hessian_mv` are provided.
        ValueError: If neither `loss_fn` nor `loss_hessian_mv` are provided.

    Note:
        The function assumes as a default that the data has a batch dimension.
    """
    # Enforce either loss_fn or loss_hessian_mv must be provided:
    if loss_fn is None and loss_hessian_mv is None:
        msg = "Either loss_fn or loss_hessian_mv must be provided."
        raise ValueError(msg)

    if loss_fn is not None and loss_hessian_mv is not None:
        msg = "Only one of loss_fn or loss_hessian_mv must be provided."
        raise ValueError(msg)

    if num_curv_samples is None:
        num_curv_samples = data["input"].shape[0]

    if num_total_samples is None:
        num_total_samples = num_curv_samples

    curv_scaling_factor = num_total_samples / num_curv_samples

    ggn_mv = create_ggn_mv_without_data(
        model_fn=model_fn,
        params=params,
        loss_fn=loss_fn,
        factor=curv_scaling_factor,
        vmap_over_data=vmap_over_data,
        loss_hessian_mv=loss_hessian_mv,
    )

    def wrapped_ggn_mv(vec: Params) -> Params:
        return ggn_mv(vec, data)

    return wrapped_ggn_mv<|MERGE_RESOLUTION|>--- conflicted
+++ resolved
@@ -3,7 +3,6 @@
 from collections.abc import Callable
 
 import jax
-from jax import numpy as jnp
 
 from laplax.curv.hessian import hvp
 from laplax.enums import LossFn
@@ -19,7 +18,6 @@
     PredArray,
     TargetArray,
 )
-from laplax.util.flatten import flatten_function
 from laplax.util.tree import mul
 
 
@@ -167,16 +165,12 @@
 
     if loss_fn == LossFn.NONE:
 
-<<<<<<< HEAD
-        def _identity(jv, pred, target, **kwargs):
-=======
         def _identity(
             jv: PredArray,
             pred: PredArray,
             target: TargetArray,
             **kwargs,
         ) -> Num[Array, "..."]:
->>>>>>> 10c4308e
             del pred, target, kwargs
             return jv
 
@@ -275,62 +269,6 @@
         return mul(factor, arr)
 
     return ggn_mv
-
-
-def create_fsp_ggn_mv(
-    model_fn: ModelFn,
-    params: Params,
-    M: PredArray,
-    *,
-    has_batch: bool = False,
-    loss_hessian_mv: Callable[[PredArray, PredArray], Num[Array, "..."]] | None = None,
-) -> Callable[[Params, Data], Params]:
-    r"""Implements the FSP-Laplace equation (3.8) from the paper:
-
-    Λ = Σ† w⋆ − Σ_{i=1}^n Jw⋆(x(i))⊤ L(i) w⋆ Jw⋆(x(i)).
-
-    Where:
-    - Λ is the FSP-Laplace matrix,
-    - Σ† is the pseudo-inverse of the covariance matrix Σ,
-    - w⋆ represents the optimal weights,
-    - Jw⋆(x(i)) is the Jacobian of the model with respect to the weights at input x(i),
-    - L(i) w⋆ is the loss Hessian at the optimal weights for the i-th data point.
-
-    This equation describes the FSP-Laplace approximation for the Generalized Gauss-Newton
-    matrix in the context of Bayesian deep learning.
-    """  # noqa: D415
-    _u, _s, _ = jnp.linalg.svd(M, full_matrices=False)
-    tol = jnp.finfo(M.dtype).eps ** 2
-    s = _s[_s > tol]
-    u = _u[:, : s.size]
-
-    if has_batch:
-        msg = (
-            "FSP GGN MV is not implemented for batched data. "
-            "Please set has_batch=False."
-        )
-        raise NotImplementedError(msg)
-
-    def identity_loss_hessian_mv(v, pred=None, target=None):
-        return v
-
-    ggn_mv = create_ggn_mv_without_data(
-        model_fn=model_fn,
-        params=params,
-        loss_fn=LossFn.NONE,  # Placeholder - we're providing custom loss_hessian_mv
-        factor=1.0,
-        has_batch=has_batch,
-        loss_hessian_mv=identity_loss_hessian_mv,
-    )
-
-    ggn_mv_wrapped = flatten_function(ggn_mv, layout=params)
-
-    def fsp_ggn_mv(data):
-        return jnp.diag(s**2) + u.T @ jax.vmap(
-            ggn_mv_wrapped, in_axes=(-1, None), out_axes=-1
-        )(u, data)
-
-    return fsp_ggn_mv
 
 
 def create_ggn_mv(
