--- conflicted
+++ resolved
@@ -88,17 +88,9 @@
     """
     del kwargs
 
-<<<<<<< HEAD
-    new_model_fn: Callable[
-        [InputArray, TargetArray, Params], Num[Array, "..."]
-    ]  # noqa: UP037
-
-    new_model_fn = concatenate_model_and_loss_fn(model_fn, loss_fn, has_batch=has_batch)
-=======
     new_model_fn: Callable[[InputArray, TargetArray, Params], Num[Array, "..."]] = (  # noqa: UP037
         concatenate_model_and_loss_fn(model_fn, loss_fn, vmap_over_data=vmap_over_data)
     )
->>>>>>> 10c4308e
 
     def _hessian_mv(vec: Params, data: Data) -> Params:
         return mul(
