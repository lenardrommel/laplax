"""Pushforward utilities for evaluating probabilistic predictions on datasets.

This module provides utilities for evaluating probabilistic models on datasets and
managing metric computations.

Key features include:

- Wrapping functions to store outputs in a structured format.
- Finalizing multiple functions and collecting results in a dictionary.
- Applying prediction functions across datasets to generate predictions and evaluating
  them against their targets.
- Computing and transforming evaluation metrics for datasets using custom or default
  metrics.

These utilities streamline dataset evaluation workflows and ensure flexibility in metric
computation and result aggregation.
"""

<<<<<<< HEAD
from laplax.types import Any, Array, Callable, Data, InputArray
from laplax.util.ops import lmap
from laplax.util.utils import identity

# Currently deprecated.
# def finalize_function_wrapper(
#     fn: Callable,
# ) -> Callable:
#     """Wrap a function to store its result in a dictionary.

#     This wrapper allows a function to be executed with specified arguments, and
#     its output is stored in the `results` dictionary under a specified name.

#     Args:
#         fn: A callable function to be wrapped.

#     Returns:
#         Callable: A wrapped function that takes `results`, `aux`, `name`, and
#         other keyword arguments, and updates the `results` dictionary.
#     """

#     def wrapper(
#         results: dict[str, Array], aux: dict[str, Any] | None, name: str, **kwargs
#     ):
#         results[name] = fn(**kwargs)
#         return results, aux

#     return wrapper


def finalize_functions(
    functions: list[Callable],
=======
from collections.abc import Iterator

import jax
from loguru import logger

from laplax.types import Any, Array, Callable, Data, InputArray, Kwargs
from laplax.util.utils import identity


def finalize_fns(
    fns: list[Callable],
>>>>>>> 10c4308e
    results: dict,  # Typing must allow empty dict for initializations
    aux: dict[str, Any] | None = None,
    **kwargs: Kwargs,
) -> dict:
    """Execute a set of functions and store their results in a dictionary.

    This function iterates over a list of functions, executes each
    function with the provided keyword arguments, and updates the `results`
    dictionary with their outputs. The functions know what key they should update the
    results dict with.

    Args:
        fns: A list of callables to execute.
        results: A dictionary to store the outputs of the functions.
        aux: Auxiliary data passed to the functions.
        **kwargs: Additional arguments passed to each function.

    Returns:
        The updated `results` dictionary containing the outputs of all
            executed functions.
    """
<<<<<<< HEAD
    for func in functions:
=======
    for func in fns:
>>>>>>> 10c4308e
        results, aux = func(results=results, aux=aux, **kwargs)
    return results


def evaluate_on_dataset(
    pred_fn: Callable[[InputArray], dict[str, Array]],
    data: Data,
    **kwargs: Kwargs,
) -> dict:
    """Evaluate a prediction function on a dataset.

    This function applies a probabilistic predictive function (`pred_fn`) to
    each data point in the dataset, combining the predictions with the target
    labels.

    Args:
        pred_fn: A callable that takes an input array and returns predictions
            as a dictionary.
        data: A dataset, where each data point is a dictionary containing
            "input" and "target".
        **kwargs: Additional arguments, including:

            - `evaluate_on_dataset_batch_size`: Batch size for processing data
              (default: `data_batch_size`).

    Returns:
        A dictionary containing predictions and target labels for the entire dataset.
    """

    def evaluate_data_point(dp: Data) -> dict[str, Array]:
        return {**pred_fn(dp["input"]), "target": dp["target"]}

    return jax.lax.map(
        evaluate_data_point,
        data,
        batch_size=kwargs.get(
            "evaluate_on_dataset_batch_size", kwargs.get("data_batch_size")
        ),
    )


def apply_fns(
    *funcs: Callable,
    names: list[str] | None = None,
    field: str = "results",
    **kwargs: Kwargs,
) -> Callable:
    """Apply multiple functions and store their results in a dictionary.

    This function takes a sequence of functions, applies them to the provided inputs,
    and stores their results in either the 'results' or 'aux' dictionary under
    specified names. This function is useful for applying multiple metrics to the
    results of a pushforward function.

    Args:
        *funcs: Variable number of callable functions to be applied.
        names: Optional list of names for the functions' results. If None,
            function names will be used.
        field: String indicating where to store results, either 'results' or 'aux'
            (default: 'results').
        **kwargs: Mapping of argument names to keys in results/aux dictionaries
            that will be passed to the functions.

    Returns:
        A function that takes 'results' and 'aux' dictionaries along with
            additional kwargs, applies the functions, and returns the updated
            dictionaries.

    Raises:
        TypeError: If any of the provided functions is not callable.
    """
    # Validate all funcs are callable
    for i, func in enumerate(funcs):
        if not callable(func):
            msg = f"Argument {i} is not callable. Type is {type(func)}"
            raise TypeError(msg)

    def apply(results, aux, **local_kwargs):
        # Create key-value pair for functions
        key_value_pairs = {}
        if kwargs:
            for k, v in kwargs.items():
                if v in results:
                    key_value_pairs[k] = results[v]
                elif v in aux:
                    key_value_pairs[k] = aux[v]
                else:
                    msg = f"Key {k} not found in results or aux."
                    raise ValueError(msg)
        else:
            logger.warning("No kwargs provided, using aux dictionary as input")
            key_value_pairs = aux

        # Ensure we have names for all functions
        if names is None:
            # Store under the function name
            func_names = [func.__name__ for func in funcs]
        else:
            if len(names) != len(funcs):
                msg = (
                    f"Number of names ({len(names)}) does not match number "
                    f"of functions ({len(funcs)})"
                )
                raise ValueError(msg)
            func_names = names

        # Apply each function and store results
        for func, name in zip(funcs, func_names, strict=True):
            res = func(**key_value_pairs, **local_kwargs)

            if field == "results":
                results[name] = res
            elif field == "aux":
                aux[name] = res
            else:
                msg = f"Field {field} must be either 'results' or 'aux'."
                raise ValueError(msg)

        return results, aux

    return apply


def transfer_entry(
    mapping: dict[str, str] | list[str],
    field: str = "results",
    access_from: str = "aux",
) -> Callable:
    """Transfer entries between results and auxiliary dictionaries.

    This function creates a callable that copies values between the results and
    auxiliary dictionaries based on the provided mapping.

    Args:
        mapping: Either a dictionary mapping destination keys to source keys,
            or a list of keys to copy with the same names.
        field: String indicating where to store entries, either 'results' or 'aux'
            (default: 'results').
        access_from: String indicating which dictionary to read from, either
            'results' or 'aux' (default: 'aux').

    Returns:
        A function that takes 'results' and 'aux' dictionaries,
            transfers the specified entries, and returns the updated dictionaries.

    Raises:
        ValueError: If field is not 'results' or 'aux'.
    """
    # Convert list to dict if needed
    if isinstance(mapping, list):
        mapping = {k: k for k in mapping}

    # Check if field and access_from are valid
    dict_options = ("results", "aux")
    if field not in dict_options or access_from not in dict_options:
        msg = f"Field {field} must be either 'results' or 'aux'."
        raise ValueError(msg)

    # Transfer the entry
    def transfer(results, aux, **kwargs):
        del kwargs
        options = {"results": results, "aux": aux}
        for k, v in mapping.items():
            options[field][k] = options[access_from][v]
        return options["results"], options["aux"]

    return transfer


def apply_function(func, name="nll", field="results", **kwargs):
    def apply(results, aux, **local_kwargs):
        # Create key-value pair for function
        key_value_pairs = {}

        for k, v in kwargs.items():
            if v in results:
                key_value_pairs[k] = results[v]
            elif v in aux:
                key_value_pairs[k] = aux[v]
            else:
                msg = f"Key {k} not found in results or aux."
                raise ValueError(msg)

        res = func(**key_value_pairs, **local_kwargs)

        if field == "results":
            results[name] = res
        elif field == "aux":
            aux[name] = res
        else:
            msg = f"Field {field} must be either 'results' or 'aux'."
            raise ValueError(msg)

        return results, aux

    return apply


def transfer_entry(mapping: dict[str, str], field="results", access_from="aux"):
    def transfer(results, aux, **kwargs):
        del kwargs
        options = {"results": results, "aux": aux}
        if field == "results":
            for k, v in mapping.items():
                results[k] = options[access_from][v]
        elif field == "aux":
            for k, v in mapping.items():
                aux[k] = options[access_from][v]
        else:
            msg = f"Field {field} must be either 'results' or 'aux'."
            raise ValueError(msg)

        return results, aux

    return transfer


def evaluate_metrics_on_dataset(
    pred_fn: Callable[[InputArray], dict[str, Array]],
    data: Data,
    *,
<<<<<<< HEAD
    metrics: list[Callable],
    apply: Callable = identity,
    **kwargs,
=======
    metrics: list | None = None,
    metrics_dict: dict[str, Callable] | None = None,
    reduce: Callable = identity,
    **kwargs: Kwargs,
>>>>>>> 10c4308e
) -> dict:
    """Evaluate a set of metrics on a dataset.

    This function computes specified metrics for predictions generated by a
    probabilistic predictive function (`pred_fn`) over a dataset. The results
    can optionally be transformed using an `apply` function.

    Args:
        pred_fn: A callable that takes an input array and returns predictions
            as a dictionary.
        data: A dataset, where each data point is a dictionary containing
            "input" and "target".
        metrics: A list of metrics to compute, this should use the `apply_fns`
            function to apply the metrics and `transfer_entry` function to transfer
            entries between results and auxiliary dictionaries.
        metrics_dict: A dictionary of metrics to compute, where keys are metric
            names and values are callables.
        reduce: A callable to transform the evaluated metrics (default: identity).
        **kwargs: Additional arguments, including:

            - `evaluate_metrics_on_dataset_batch_size`: Batch size for processing data
              (default: `data_batch_size`).

    Returns:
        A dictionary containing the evaluated metrics for the entire dataset.

    Raises:
        ValueError: When metrics and metrics_dict are both None.
    """
<<<<<<< HEAD
    # Wrap metrics
    # metrics = {name: finalize_function_wrapper(fn) for name, fn in metrics.items()}
=======
    # Initialize metrics list from metric_dict if provided
    metrics_from_dict = []
    if metrics_dict is not None:
        metrics_from_dict = [
            apply_fns(*metrics_dict.values(), names=list(metrics_dict.keys()))
        ]

    # Initialize final metrics list
    if metrics is None and metrics_dict is None:
        msg = "Either metrics or metric_dict must be provided."
        raise ValueError(msg)
    if metrics is None:
        metrics = metrics_from_dict
    elif metrics_dict is not None:
        metrics.extend(metrics_from_dict)
>>>>>>> 10c4308e

    def evaluate_data_point(dp: Data) -> dict[str, Array]:
        pred = {**pred_fn(dp["input"]), "target": dp["target"]}
<<<<<<< HEAD
        return finalize_functions(functions=metrics, results={}, aux=pred, **kwargs)
=======
        return finalize_fns(fns=metrics, results={}, aux=pred, **kwargs)
>>>>>>> 10c4308e

    # Evaluate metrics
    evaluated_metrics = jax.lax.map(
        evaluate_data_point,
        data,
        batch_size=kwargs.get(
            "evaluate_metrics_on_dataset_batch_size", kwargs.get("data_batch_size")
        ),
    )
    return {metric: reduce(evaluated_metrics[metric]) for metric in evaluated_metrics}


def evaluate_metrics_on_generator(
    pred_fn: Callable[[InputArray], dict[str, Array]],
    data_generator: Iterator[Data],
    *,
    metrics: list | None = None,
    metrics_dict: dict[str, Callable] | None = None,
    transform: Callable = identity,
    reduce: Callable = identity,
    vmap_over_data: bool = True,
    **kwargs: Kwargs,
) -> dict:
    """Evaluate a set of metrics on a data generator.

    Similar to evaluate_metrics_on_dataset, but works with a generator of data points
    instead of a dataset array. This is useful for cases where the data doesn't fit
    in memory or is being streamed.

    Args:
        pred_fn: A callable that takes an input array and returns predictions
            as a dictionary.
        data_generator: An iterator yielding data points, where each data point
            is a dictionary containing "input" and "target".
        metrics: A list of metrics to compute, this should use the `apply_fns`
            function to apply the metrics and `transfer_entry` function to transfer
            entries between results and auxiliary dictionaries.
        metrics_dict: A dictionary of metrics to compute, where keys are metric
            names and values are callables.
        transform: The transform over individual data points.
        reduce: A callable to transform the evaluated metrics (default: identity).
        vmap_over_data: Data batches from generator have unaccounted batch dimension
            (default: True).
        **kwargs: Additional keyword arguments passed to the metrics functions.

    Returns:
        A dictionary containing the evaluated metrics for all data points.

    Raises:
        ValueError: If neither metrics nor metric_dict is provided.
    """
    # Initialize metrics list from metric_dict if provided
    metrics_from_dict = []
    if metrics_dict is not None:
        metrics_from_dict = [
            apply_fns(*metrics_dict.values(), names=list(metrics_dict.keys()))
        ]

    # Initialize final metrics list
    if metrics is None and metrics_dict is None:
        msg = "Either metrics or metric_dict must be provided."
        raise ValueError(msg)
    if metrics is None:
        metrics = metrics_from_dict
    elif metrics_dict is not None:
        metrics.extend(metrics_from_dict)

    def evaluate_data(dp: Data) -> dict[str, Array]:
        pred = {**pred_fn(dp["input"]), "target": dp["target"]}
        return finalize_fns(fns=metrics, results={}, aux=pred, **kwargs)

    # Vmap over batch dimension, if necessary.
    if vmap_over_data:
        evaluate_data = jax.vmap(evaluate_data)
    evaluate_data = jax.jit(evaluate_data)

    # Evaluate metrics by iterating over the generator
    all_results = [evaluate_data(transform(dp)) for dp in data_generator]

    # Combine and reduce results
    if not all_results:
        return {}

    # Get all metric names from the first result
    metric_names = all_results[0].keys()

    # Collect and reduce metrics
    return {
        metric: reduce([result[metric] for result in all_results])
        for metric in metric_names
    }<|MERGE_RESOLUTION|>--- conflicted
+++ resolved
@@ -16,40 +16,6 @@
 computation and result aggregation.
 """
 
-<<<<<<< HEAD
-from laplax.types import Any, Array, Callable, Data, InputArray
-from laplax.util.ops import lmap
-from laplax.util.utils import identity
-
-# Currently deprecated.
-# def finalize_function_wrapper(
-#     fn: Callable,
-# ) -> Callable:
-#     """Wrap a function to store its result in a dictionary.
-
-#     This wrapper allows a function to be executed with specified arguments, and
-#     its output is stored in the `results` dictionary under a specified name.
-
-#     Args:
-#         fn: A callable function to be wrapped.
-
-#     Returns:
-#         Callable: A wrapped function that takes `results`, `aux`, `name`, and
-#         other keyword arguments, and updates the `results` dictionary.
-#     """
-
-#     def wrapper(
-#         results: dict[str, Array], aux: dict[str, Any] | None, name: str, **kwargs
-#     ):
-#         results[name] = fn(**kwargs)
-#         return results, aux
-
-#     return wrapper
-
-
-def finalize_functions(
-    functions: list[Callable],
-=======
 from collections.abc import Iterator
 
 import jax
@@ -61,7 +27,6 @@
 
 def finalize_fns(
     fns: list[Callable],
->>>>>>> 10c4308e
     results: dict,  # Typing must allow empty dict for initializations
     aux: dict[str, Any] | None = None,
     **kwargs: Kwargs,
@@ -83,11 +48,7 @@
         The updated `results` dictionary containing the outputs of all
             executed functions.
     """
-<<<<<<< HEAD
-    for func in functions:
-=======
     for func in fns:
->>>>>>> 10c4308e
         results, aux = func(results=results, aux=aux, **kwargs)
     return results
 
@@ -257,68 +218,14 @@
     return transfer
 
 
-def apply_function(func, name="nll", field="results", **kwargs):
-    def apply(results, aux, **local_kwargs):
-        # Create key-value pair for function
-        key_value_pairs = {}
-
-        for k, v in kwargs.items():
-            if v in results:
-                key_value_pairs[k] = results[v]
-            elif v in aux:
-                key_value_pairs[k] = aux[v]
-            else:
-                msg = f"Key {k} not found in results or aux."
-                raise ValueError(msg)
-
-        res = func(**key_value_pairs, **local_kwargs)
-
-        if field == "results":
-            results[name] = res
-        elif field == "aux":
-            aux[name] = res
-        else:
-            msg = f"Field {field} must be either 'results' or 'aux'."
-            raise ValueError(msg)
-
-        return results, aux
-
-    return apply
-
-
-def transfer_entry(mapping: dict[str, str], field="results", access_from="aux"):
-    def transfer(results, aux, **kwargs):
-        del kwargs
-        options = {"results": results, "aux": aux}
-        if field == "results":
-            for k, v in mapping.items():
-                results[k] = options[access_from][v]
-        elif field == "aux":
-            for k, v in mapping.items():
-                aux[k] = options[access_from][v]
-        else:
-            msg = f"Field {field} must be either 'results' or 'aux'."
-            raise ValueError(msg)
-
-        return results, aux
-
-    return transfer
-
-
 def evaluate_metrics_on_dataset(
     pred_fn: Callable[[InputArray], dict[str, Array]],
     data: Data,
     *,
-<<<<<<< HEAD
-    metrics: list[Callable],
-    apply: Callable = identity,
-    **kwargs,
-=======
     metrics: list | None = None,
     metrics_dict: dict[str, Callable] | None = None,
     reduce: Callable = identity,
     **kwargs: Kwargs,
->>>>>>> 10c4308e
 ) -> dict:
     """Evaluate a set of metrics on a dataset.
 
@@ -348,10 +255,6 @@
     Raises:
         ValueError: When metrics and metrics_dict are both None.
     """
-<<<<<<< HEAD
-    # Wrap metrics
-    # metrics = {name: finalize_function_wrapper(fn) for name, fn in metrics.items()}
-=======
     # Initialize metrics list from metric_dict if provided
     metrics_from_dict = []
     if metrics_dict is not None:
@@ -367,15 +270,10 @@
         metrics = metrics_from_dict
     elif metrics_dict is not None:
         metrics.extend(metrics_from_dict)
->>>>>>> 10c4308e
 
     def evaluate_data_point(dp: Data) -> dict[str, Array]:
         pred = {**pred_fn(dp["input"]), "target": dp["target"]}
-<<<<<<< HEAD
-        return finalize_functions(functions=metrics, results={}, aux=pred, **kwargs)
-=======
         return finalize_fns(fns=metrics, results={}, aux=pred, **kwargs)
->>>>>>> 10c4308e
 
     # Evaluate metrics
     evaluated_metrics = jax.lax.map(
