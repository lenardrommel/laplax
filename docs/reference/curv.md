# Curvature Module

## Curvatures

Currently supported curvature-vector products are:

- **GGN-mv (Generalized Gauss-Newton):**

    $$
    v \mapsto \sum_{n=1}^{N} \mathcal{J}_\theta^\top(f_{\theta^*}(x_n)) \nabla^2_{f_{\theta^*}(x_n),f_{\theta^*}(x_n)} \ell(f_\theta(x_n), y_n) \mathcal{J}_\theta(f_{\theta^*})\, v
    $$

- **Hessian-mv (Hessian):**
    $$
    v \mapsto \sum_{n=1}^{N} \nabla_{\theta \theta}^2 \ell(f_\theta(x_n), y_n)\,v
    $$

## Curvature estimators/approximations

For both curvature-vector products, the following methods are supported for approximating and transforming them into a weight space covariance matrix-vector product:

- `CurvApprox.FULL` denses the curvature-vector product into a full matrix. The posterior function is then given by

    $$
    (\tau, \mathcal{C}) \mapsto \left[ v \mapsto \left(\textbf{Curv}(\mathcal{C}) + \tau I \right)^{-1} v \right].
    $$

- `CurvApprox.DIAGONAL` approximates the curvature using only its diagonal, obtained by evaluating the curvature-vector product with standard basis vectors from both sides. This leads to:

    $$
    (\tau, \mathcal{C}) \mapsto \left[ v \mapsto \left(\text{diag}(\textbf{Curv}(\mathcal{C}) + \tau I \right)^{-1}v  \right].
    $$

- **Low-Rank** employs either a custom Lanczos routine (`CurvApprox.LANCZOS`) or a variant of the LOBPCG algorithm (`CurvApprox.LOBPCG`). These methods approximate the top eigenvectors $U$ and eigenvalues $S$ of the curvature via matrix-vector products. The posterior is then given by a low-rank plus scaled diagonal:

    $$
    (\tau, \mathcal{C}) \mapsto \left[ v \mapsto \left(\big[U S U^\top\big](\mathcal{C}) + \tau I \right)^{-1} v \right].
    $$

## Main computational scaffold

This pipeline is controlled via the following three functions:

- `laplax.curv.estimate_curvature`: Estimates the curvature based on the provided type and curvature-vector-product.

- `laplax.curv.set_posterior_fn`: Takes an estimated curvature and returns a function that maps `prior_arguments` to the posterior.

- `laplax.curv.create_posterior_fn`: Combines the `estimate_curvature` and `set_posterior_fn`.

<<<<<<< HEAD
=======
### laplax.curv.estimate_curvature
>>>>>>> 33d70594
::: laplax.curv.estimate_curvature

### laplax.curv.set_posterior_fn
::: laplax.curv.set_posterior_fn

### laplax.curv.create_posterior_fn
::: laplax.curv.create_posterior_fn

<!-- ::: laplax.curv
    handler: python
    options:
        show_root_heading: true
        show_source: true
        show_signature: true
        separate_signature: true
        show_signature_annotations: true
        heading_level: 4 --><|MERGE_RESOLUTION|>--- conflicted
+++ resolved
@@ -47,24 +47,11 @@
 
 - `laplax.curv.create_posterior_fn`: Combines the `estimate_curvature` and `set_posterior_fn`.
 
-<<<<<<< HEAD
-=======
 ### laplax.curv.estimate_curvature
->>>>>>> 33d70594
 ::: laplax.curv.estimate_curvature
 
 ### laplax.curv.set_posterior_fn
 ::: laplax.curv.set_posterior_fn
 
 ### laplax.curv.create_posterior_fn
-::: laplax.curv.create_posterior_fn
-
-<!-- ::: laplax.curv
-    handler: python
-    options:
-        show_root_heading: true
-        show_source: true
-        show_signature: true
-        separate_signature: true
-        show_signature_annotations: true
-        heading_level: 4 -->+::: laplax.curv.create_posterior_fn